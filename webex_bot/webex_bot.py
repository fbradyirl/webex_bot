"""Main module."""
import logging
import os

import backoff
import coloredlogs
import requests
import webexteamssdk

from webex_bot.commands.echo import EchoCommand
from webex_bot.commands.help import HelpCommand
from webex_bot.exceptions import BotException
from webex_bot.formatting import quote_info
from webex_bot.models.command import CALLBACK_KEYWORD_KEY, Command, COMMAND_KEYWORD_KEY
from webex_bot.models.response import Response
from webex_bot.websockets.webex_websocket_client import WebexWebsocketClient, DEFAULT_DEVICE_URL

log = logging.getLogger(__name__)


class WebexBot(WebexWebsocketClient):

    def __init__(self,
                 teams_bot_token,
                 approved_users=[],
                 approved_domains=[],
                 approved_rooms=[],
                 device_url=DEFAULT_DEVICE_URL,
                 include_demo_commands=False,
                 bot_name="Webex Bot",
                 bot_help_subtitle="Here are my available commands. Click one to begin.",
<<<<<<< HEAD
                 threads=True,
                 help_command=None,
                 log_level="INFO"):
=======
                 proxies=None):
>>>>>>> 6a00b13e
        """
        Initialise WebexBot.

        @param teams_bot_token: Your token.
        @param approved_users: List of email address who are allowed to chat to this bot.
        @param approved_domains: List of domains which are allowed to chat to this bot.
        @param approved_rooms: List of rooms whose members are allowed to chat to this bot.
        @param device_url: WDM Url
        @param include_demo_commands: If True, any demo commands will be included.
        @param bot_name: Your custom name for the bot.
        @param bot_help_subtitle: Text to show in the help card.
<<<<<<< HEAD
        @param threads: If True, respond to msg by creating a thread.
        @param help_command: If None, use internal HelpCommand, otherwise override.
        @param log_level: Set loggin level.

=======
        @param proxies: Dictionary of proxies for connections.
>>>>>>> 6a00b13e
        """

        coloredlogs.install(level=os.getenv("LOG_LEVEL", log_level),
                            fmt='%(asctime)s  [%(levelname)s]  '
                                '[%(module)s.%(name)s.%(funcName)'
                                's]:%(lineno)s %(message)s')
        log.info("Registering bot with Webex cloud")
        WebexWebsocketClient.__init__(self,
                                      teams_bot_token,
                                      on_message=self.process_incoming_message,
                                      on_card_action=self.process_incoming_card_action,
                                      device_url=device_url,
                                      proxies=proxies)

        if help_command is None:
            self.help_command = HelpCommand(
                bot_name=bot_name,
                bot_help_subtitle=bot_help_subtitle,
                bot_help_image=self.teams.people.me().avatar)
        else:
            self.help_command = help_command

        # A dictionary of commands this bot listens to
        # Each key in the dictionary is a command, with associated help
        # text and callback function
        # By default supports 2 command, echo and help
        self.commands = {
            self.help_command
        }

        if include_demo_commands:
            self.add_command(EchoCommand())

        self.help_command.commands = self.commands

        self.card_callback_commands = {}
        self.approved_users = approved_users
        self.approved_domains = approved_domains
        self.approved_rooms = approved_rooms
        self.approval_parameters_check()
        self.bot_display_name = ""
        self.get_me_info()
        self.threads = threads

    @backoff.on_exception(backoff.expo, requests.exceptions.ConnectionError)
    def get_me_info(self):
        """
        Fetch me info from webexteamssdk
        """
        me = self.teams.people.me()
        self.bot_display_name = me.displayName
        log.info(f"Running as {me.type} '{me.displayName}' with email {me.emails}")
        log.debug(f"Running as bot '{me}'")

    def add_command(self, command_class: Command):
        """
        Add a new command to the bot
        @param command_class: Command Class to add
        """

        for c in self.commands:
            log.debug(f"Checking command '{c}' against {command_class}")
            new_callback_keyword = command_class.card_callback_keyword
            if new_callback_keyword and c.card_callback_keyword == new_callback_keyword:
                raise Exception(f"Error adding new command: '{command_class.command_keyword}'. "
                                f"Duplicate callback_keyword found: "
                                f"'{new_callback_keyword}'. Use a unique keyword in your "
                                f"'{command_class.command_keyword}' adaptive card JSON.")

        self.commands.add(command_class)
        for chained_command in command_class.chained_commands:
            self.commands.add(chained_command)

    def approval_parameters_check(self):
        """
        Simply logs a warning if no approved users, domains or rooms are set.
        """
        if len(self.approved_users) == 0 and len(self.approved_domains) == 0 and len(self.approved_rooms) == 0:
            log.warning("Your bot is open to anyone on Webex Teams. "
                        "Consider limiting this to specific users, domains or room members via the "
                        "WebexBot(approved_domains=['example.com'], approved_users=['user@company.com'], "
                        "approved_rooms=['Y2lzY29zcGFyazovL3VzL1JPT00vZDUwMDE2ZWEtNmQ5My00MTY1LTg0ZWEtOGNmNTNhYjA3YzA5']) "
                        "bot parameters.")

    def check_user_approved(self, user_email, approved_rooms):
        """
        A user is approved if they are in an approved domain or the approved_users list.

        * If both those lists are empty, the user is approved.

        Throws BotException if user is not approved.

        @param approved_rooms: list of spaces the user needs to be in to use this command.
        @param user_email: The email from the user of the incoming message.
        """
        user_approved = False
        self.approval_parameters_check()

        if len(self.approved_users) == 0 and len(self.approved_domains) == 0 and len(approved_rooms) == 0:
            user_approved = True
        elif len(self.approved_domains) > 0 and user_email.split('@')[1] in self.approved_domains:
            user_approved = True
        elif len(self.approved_users) > 0 and user_email in self.approved_users:
            user_approved = True
        elif len(approved_rooms) > 0 and self.is_user_member_of_room(user_email, approved_rooms):
            user_approved = True

        if not user_approved:
            log.warning(f"{user_email} is not approved to interact at this time. Ignoring.")
        return user_approved

    def is_user_member_of_room(self, user_email, approved_rooms):
        is_user_member = False

        for approved_room in approved_rooms:
            try:
                room_members = self.teams.memberships.list(roomId=approved_room, personEmail=user_email)
                for member in room_members:
                    if member.personEmail == user_email:
                        is_user_member = True
            except webexteamssdk.exceptions.ApiError as apie:
                log.warn(f"API error: {apie}")
        return is_user_member

    def process_incoming_card_action(self, attachment_actions, activity):
        """
        Process an incoming card action, determine the command and action,
        and determine reply.
        :param attachment_actions: The attachment_actions object
        :param activity: The websocket activity object
        :return:
        """
        callback_keyword = attachment_actions.inputs.get(CALLBACK_KEYWORD_KEY)
        command_keyword = attachment_actions.inputs.get(COMMAND_KEYWORD_KEY)
        is_card_callback_command = callback_keyword is not None
        raw_message = callback_keyword if callback_keyword else command_keyword
        log.debug(f"raw_message (callback) ='{raw_message}' is_card_callback_command={is_card_callback_command}")

        self.process_raw_command(raw_message,
                                 attachment_actions, activity['actor']['emailAddress'], activity,
                                 is_card_callback_command=is_card_callback_command)

    def process_incoming_message(self, teams_message, activity):
        """
        Process an incoming message, determine the command and action,
        and determine reply.
        :param teams_message: The teams_message object
        :param activity: The websocket activity object
        :return:
        """
        user_email = teams_message.personEmail
        raw_message = teams_message.text
        is_one_on_one_space = 'ONE_ON_ONE' in activity['target']['tags']

        if activity['actor']['type'] != 'PERSON':
            log.debug('message is from a bot, ignoring')
            return

        # Log details on message
        log.info(f"Message from {user_email}: {teams_message}")

        if not self.check_user_approved(user_email=user_email, approved_rooms=self.approved_rooms):
            return

        # Remove the Bots display name from the message if this is not a 1-1
        if not is_one_on_one_space:
            raw_message = raw_message.replace(self.bot_display_name, '').strip()

        self.process_raw_command(raw_message, teams_message, user_email, activity)

    def process_raw_command(self, raw_message, teams_message, user_email, activity, is_card_callback_command=False):
        room_id = teams_message.roomId
        is_one_on_one_space = 'ONE_ON_ONE' in activity['target']['tags']

        # Find the command that was sent, if any
        command = None
        user_command = raw_message.lower()
        log.info(f"New user_command: {user_command}")
        log.info(f"is_card_callback_command: {is_card_callback_command}")

        for c in self.commands:
            log.debug("--------")
            log.debug(f"Checking c.command_keyword: {c.command_keyword}")

            if not is_card_callback_command and c.command_keyword:
                log.debug(f"c.command_keyword: {c.command_keyword}")
                if user_command.find(c.command_keyword) != -1:
                    command = c
                    # If a command was found, stop looking for others
                    break
            else:
                log.debug(f"card_callback_keyword: {c.card_callback_keyword}")
                if user_command == c.command_keyword or user_command == c.card_callback_keyword:
                    command = c
                    break

        if not command:
            log.warning(f"Did not find command for {user_command}. Default to help card.")
            command = self.help_command
        else:
            log.info(f"Found command: {command.command_keyword}")

            if command.approved_rooms:
                if not self.check_user_approved(user_email=user_email, approved_rooms=command.approved_rooms):
                    log.info(f"{user_email} is not allowed to run command: '{command.command_keyword}'")
                    return

        # Build the reply to the user
        reply = ""
        reply_one_to_one = False
        message_without_command = WebexBot.get_message_passed_to_command(command.command_keyword, raw_message)
        thread_parent_id = None

        if hasattr(teams_message, "inputs") and teams_message.inputs.get("thread_parent_id"):
            thread_parent_id = teams_message.inputs.get("thread_parent_id")
        elif 'parent' in activity:
            log.info(f"activity: {activity}")

            if activity['parent']['type'] == 'reply':
                thread_parent_id = activity['parent']['id']
            else:
                # Some bug where message cannot be sent back in response to cardAction in thread.
                # Must reply outside of the thread in this case.
                log.warning(f"There is a server side bug where message cannot be sent back in "
                            f"response to cardAction inside a thread. "
                            f"Must reply outside of the thread in this case.: {activity}")
                thread_parent_id = None
        elif 'id' in activity:
            thread_parent_id = activity['id']
        else:
            log.info("There is no activity id (thread ID) for this request.")

        if command.delete_previous_message and hasattr(teams_message, 'messageId'):
            previous_message_id = teams_message.messageId
            log.info(f"delete_previous_message is True. Deleting message with ID: {previous_message_id}")
            self.teams.messages.delete(previous_message_id)

        if not is_card_callback_command and command.card is not None:
            response = Response()
            response.text = "This bot requires a client which can render cards."
            response.attachments = {
                "contentType": "application/vnd.microsoft.card.adaptive",
                "content": command.card
            }

            pre_card_load_reply, pre_card_load_reply_one_to_one = self.run_pre_card_load_reply(command=command,
                                                                                               message=message_without_command,
                                                                                               teams_message=teams_message,
                                                                                               activity=activity)
            self.do_reply(pre_card_load_reply, room_id, user_email, pre_card_load_reply_one_to_one, is_one_on_one_space, thread_parent_id)
            reply = response
        else:
            log.debug(f"Going to run command: '{command}' with input: '{message_without_command}'")
            pre_execute_reply, pre_execute_reply_one_to_one = self.run_pre_execute(command=command,
                                                                                   message=message_without_command,
                                                                                   teams_message=teams_message,
                                                                                   activity=activity)
            self.do_reply(pre_execute_reply, room_id, user_email, pre_execute_reply_one_to_one, is_one_on_one_space, thread_parent_id)
            reply, reply_one_to_one = self.run_command_and_handle_bot_exceptions(command=command,
                                                                                 message=message_without_command,
                                                                                 teams_message=teams_message,
                                                                                 activity=activity)
        log.info(f"Using thread id={thread_parent_id}")
        return self.do_reply(reply, room_id, user_email, reply_one_to_one, is_one_on_one_space, thread_parent_id)

    def do_reply(self, reply, room_id, user_email, reply_one_to_one, is_one_on_one_space, conv_target_id):
        # allow command handlers to craft their own Teams message
        if reply and isinstance(reply, Response):
            # If the Response lacks a roomId, set it to the incoming room
            if not reply.roomId:
                reply.roomId = room_id
            if not reply.parentId and conv_target_id and self.threads:
                reply.parentId = conv_target_id
            reply = reply.as_dict()
            self.teams.messages.create(**reply)
            reply = "ok"
        # Support returning a list of Responses
        elif reply and isinstance(reply, list):
            for response in reply:
                # Make sure is a Response
                if isinstance(response, Response):
                    if not response.roomId:
                        response.roomId = room_id
                    if not response.parentId and conv_target_id:
                        response.parentId = conv_target_id
                    self.teams.messages.create(**response.as_dict())
                else:
                    # Just a plain message
                    self.send_message_to_room_or_person(user_email,
                                                        room_id,
                                                        reply_one_to_one,
                                                        is_one_on_one_space,
                                                        response,
                                                        conv_target_id)
            reply = "ok"
        elif reply:
            self.send_message_to_room_or_person(user_email,
                                                room_id,
                                                reply_one_to_one,
                                                is_one_on_one_space,
                                                reply,
                                                conv_target_id)
        return reply

    def send_message_to_room_or_person(self,
                                       user_email,
                                       room_id,
                                       reply_one_to_one,
                                       is_one_on_one_space,
                                       reply,
                                       conv_target_id):
        default_move_to_one_to_one_heads_up = \
            quote_info(f"{user_email} I've messaged you 1-1. Please reply to me there.")
        if reply_one_to_one:
            if not is_one_on_one_space:
                if self.threads:
                    self.teams.messages.create(roomId=room_id,
                                               markdown=default_move_to_one_to_one_heads_up,
                                               parentId=conv_target_id)
                else:
                    self.teams.messages.create(roomId=room_id,
                                               markdown=default_move_to_one_to_one_heads_up)
            if self.threads:
                self.teams.messages.create(toPersonEmail=user_email,
                                           markdown=reply,
                                           parentId=conv_target_id)
            else:
                self.teams.messages.create(toPersonEmail=user_email,
                                           markdown=reply)
        else:
            if self.threads:
                self.teams.messages.create(roomId=room_id, markdown=reply, parentId=conv_target_id)
            else:
                self.teams.messages.create(roomId=room_id, markdown=reply)

    def run_pre_card_load_reply(self, command, message, teams_message, activity):
        """
        This allows a reply to be sent back before the command/card function is called. Useful if it takes a while for the card to generate.
        """
        try:
            return command.pre_card_load_reply(message, teams_message, activity), False
        except BotException as e:
            log.warn(f"BotException: {e.debug_message}")
            return e.reply_message, e.reply_one_to_one

    def run_pre_execute(self, command, message, teams_message, activity):
        """
        This allows a reply to be sent back before the execute function is called. Useful if it takes a while to run.
        """
        try:
            return command.pre_execute(message, teams_message, activity), False
        except BotException as e:
            log.warn(f"BotException: {e.debug_message}")
            return e.reply_message, e.reply_one_to_one

    def run_command_and_handle_bot_exceptions(self, command, message, teams_message, activity):
        try:
            return command.card_callback(message, teams_message, activity), False
        except BotException as e:
            log.warn(f"BotException: {e.debug_message}")
            return e.reply_message, e.reply_one_to_one

    @staticmethod
    def get_message_passed_to_command(command, message):
        """
        Remove the command from the start of the message

        :param command: command string
        :param message: message string
        :return: message without command prefix
        """

        if command and message.lower().startswith(command.lower()):
            return message[len(command):]
        return message<|MERGE_RESOLUTION|>--- conflicted
+++ resolved
@@ -29,13 +29,10 @@
                  include_demo_commands=False,
                  bot_name="Webex Bot",
                  bot_help_subtitle="Here are my available commands. Click one to begin.",
-<<<<<<< HEAD
                  threads=True,
                  help_command=None,
-                 log_level="INFO"):
-=======
+                 log_level="INFO",
                  proxies=None):
->>>>>>> 6a00b13e
         """
         Initialise WebexBot.
 
@@ -47,14 +44,10 @@
         @param include_demo_commands: If True, any demo commands will be included.
         @param bot_name: Your custom name for the bot.
         @param bot_help_subtitle: Text to show in the help card.
-<<<<<<< HEAD
         @param threads: If True, respond to msg by creating a thread.
         @param help_command: If None, use internal HelpCommand, otherwise override.
         @param log_level: Set loggin level.
-
-=======
         @param proxies: Dictionary of proxies for connections.
->>>>>>> 6a00b13e
         """
 
         coloredlogs.install(level=os.getenv("LOG_LEVEL", log_level),
